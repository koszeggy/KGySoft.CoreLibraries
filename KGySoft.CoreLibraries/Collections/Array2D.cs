--- conflicted
+++ resolved
@@ -17,7 +17,7 @@
 
 using System;
 #if NETCOREAPP2_1_OR_GREATER || NETSTANDARD2_1_OR_GREATER
-using System.Buffers; 
+using System.Buffers;
 #endif
 using System.Collections;
 using System.Collections.Generic;
@@ -459,12 +459,8 @@
         /// Returns a reference to the first element in this <see cref="Array2D{T}"/>.
         /// This makes possible to use the <see cref="Array2D{T}"/> in a <see langword="fixed"/> statement.
         /// </summary>
-<<<<<<< HEAD
         /// <returns>A reference to the first element in this <see cref="Array2D{T}"/>.</returns>
         /// <exception cref="InvalidOperationException"><see cref="IsNullOrEmpty"/> is <see langword="true"/>.</exception>
-=======
-        /// <returns>A reference to the first element in this <see cref="Array2D{T}"/>, or <see langword="null"/> if <see cref="Length"/> is zero.</returns>
->>>>>>> 8ded46a4
         /// <exception cref="VerificationException">.NET Framework only: you execute this method in a partially trusted <see cref="AppDomain"/> that does not allow executing unverifiable code.</exception>
         public readonly ref T GetPinnableReference() => ref buffer.GetPinnableReference();
 
